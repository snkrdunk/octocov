<svg xmlns="http://www.w3.org/2000/svg" xmlns:xlink="http://www.w3.org/1999/xlink" width="156" height="20" role="img" aria-label="octocov::badge">
    <title>octocov::badge</title>
    <linearGradient id="s" x2="0" y2="100%">
        <stop offset="0" stop-color="#bbb" stop-opacity=".1"/>
        <stop offset="1" stop-opacity=".1"/>
    </linearGradient>
    <clipPath id="r">
        <rect width="156" height="20" rx="3" fill="#fff"/>
    </clipPath>
    <g clip-path="url(#r)">
        <rect width="119" height="20" fill="#24292E"/>
        <rect x="119" width="37" height="20" fill="#97CA00"/>
        <rect width="156" height="20" fill="url(#s)"/>
    </g>
    <g fill="#fff" text-anchor="middle" font-family="Verdana,Geneva,DejaVu Sans,sans-serif" text-rendering="geometricPrecision" font-size="110">
        <!-- <image x="5" y="3" width="14" height="14" xlink:href=""/> -->
        <text aria-hidden="true" x="595" y="150" fill="#010101" fill-opacity=".3" transform="scale(.1)">test execution time</text>
        <text x="595" y="140" transform="scale(.1)" fill="#fff">test execution time</text>
<<<<<<< HEAD
        <text aria-hidden="true" x="1375" y="150" fill="#010101" fill-opacity=".3" transform="scale(.1)">51s</text>
        <text x="1375" y="140" transform="scale(.1)" fill="#fff">51s</text>
=======
        <text aria-hidden="true" x="1375" y="150" fill="#010101" fill-opacity=".3" transform="scale(.1)">59s</text>
        <text x="1375" y="140" transform="scale(.1)" fill="#fff">59s</text>
>>>>>>> 70238227
    </g>
</svg><|MERGE_RESOLUTION|>--- conflicted
+++ resolved
@@ -16,12 +16,7 @@
         <!-- <image x="5" y="3" width="14" height="14" xlink:href=""/> -->
         <text aria-hidden="true" x="595" y="150" fill="#010101" fill-opacity=".3" transform="scale(.1)">test execution time</text>
         <text x="595" y="140" transform="scale(.1)" fill="#fff">test execution time</text>
-<<<<<<< HEAD
-        <text aria-hidden="true" x="1375" y="150" fill="#010101" fill-opacity=".3" transform="scale(.1)">51s</text>
-        <text x="1375" y="140" transform="scale(.1)" fill="#fff">51s</text>
-=======
         <text aria-hidden="true" x="1375" y="150" fill="#010101" fill-opacity=".3" transform="scale(.1)">59s</text>
         <text x="1375" y="140" transform="scale(.1)" fill="#fff">59s</text>
->>>>>>> 70238227
     </g>
 </svg>